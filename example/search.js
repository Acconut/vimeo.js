'use strict'

/**
 *   Copyright 2014 Vimeo
 *
 *   Licensed under the Apache License, Version 2.0 (the "License");
 *   you may not use this file except in compliance with the License.
 *   You may obtain a copy of the License at
 *
 *       http://www.apache.org/licenses/LICENSE-2.0
 *
 *   Unless required by applicable law or agreed to in writing, software
 *   distributed under the License is distributed on an "AS IS" BASIS,
 *   WITHOUT WARRANTIES OR CONDITIONS OF ANY KIND, either express or implied.
 *   See the License for the specific language governing permissions and
 *   limitations under the License.
 */

const Vimeo = require('../index').Vimeo
const util = require('util')
let config = {}

try {
  config = require('./config.json')
} catch (error) {
  console.error('ERROR: For this example to run properly you must create an API app at ' +
    'https://developer.vimeo.com/apps/new and set your callback url to ' +
    '`http://localhost:8080/oauth_callback`.')
  console.error('ERROR: Once you have your app, make a copy of `config.json.example` named ' +
    '`config.json` and add your client ID, client secret and access token.')
  process.exit()
}

function makeRequest (lib) {
  // Make an API request
  lib.request({
    // This returns the first page of videos containing the term "vimeo staff".
    // These videos will be sorted by most relevant to least relevant.
    path: '/videos',
    query: {
      page: 1,
      per_page: 10,
      query: 'vimeo staff',
      sort: 'relevant',
      direction: 'asc'
    }
  }, function (error, body, statusCode, headers) {
    if (error) {
      console.log('error')
      console.log(error)
    } else {
      console.log('body')
      console.log(util.inspect(body, false, null))
    }

    console.log('status code')
    console.log(statusCode)
    console.log('headers')
    console.log(headers)
  })
}

<<<<<<< HEAD
const lib = new Vimeo(config.client_id, config.client_secret)
=======
var lib = new Vimeo(config.client_id, config.client_secret, config.access_token)
>>>>>>> 2fddf7c9

if (config.access_token) {
  lib.setAccessToken(config.access_token)
  makeRequest(lib)
} else {
  // Unauthenticated API requests must request an access token. You should not request a new access token for each
  // request, you should request an access token once and use it over and over.
  lib.generateClientCredentials('public', function (err, response) {
    if (err) {
      throw err
    }

    // Assign the access token to the library
    lib.setAccessToken(response.access_token)
    makeRequest(lib)
  })
}<|MERGE_RESOLUTION|>--- conflicted
+++ resolved
@@ -60,11 +60,7 @@
   })
 }
 
-<<<<<<< HEAD
-const lib = new Vimeo(config.client_id, config.client_secret)
-=======
-var lib = new Vimeo(config.client_id, config.client_secret, config.access_token)
->>>>>>> 2fddf7c9
+const lib = new Vimeo(config.client_id, config.client_secret, config.access_token)
 
 if (config.access_token) {
   lib.setAccessToken(config.access_token)
