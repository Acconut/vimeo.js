/* eslint-env mocha */
'use strict'

const Vimeo = require('../../lib/vimeo').Vimeo
const requestDefaults = require('../../lib/vimeo').request_defaults
const authEndpoints = require('../../lib/vimeo').authEndpoints
const http = require('http') // Needed for mocking
const https = require('https') // Needed for mocking
const fs = require('fs') // Needed for mocking
const events = require('events')

const expect = require('chai').expect
const sinon = require('sinon')

afterEach(() => {
  sinon.restore()
})

describe('Vimeo.buildAuthorizationEndpoint', () => {
  const REDIRECT_URL = 'https://myapp.com/login'
  const vimeo = new Vimeo('id', 'secret', 'token')

  it('uses `public` scope by default', () => {
    const url = vimeo.buildAuthorizationEndpoint(REDIRECT_URL)
    expect(url).to.contain('scope=public')
  })

  it('uses a space-separated list for scopes', () => {
    const url = vimeo.buildAuthorizationEndpoint(REDIRECT_URL, ['scope1', 'scope2'])
    expect(url).to.contain('scope=scope1%20scope2')
  })

  it('uses a space-separated list for scopes', () => {
    const url = vimeo.buildAuthorizationEndpoint(REDIRECT_URL, 'scope1 scope2')
    expect(url).to.contain('scope=scope1%20scope2')
  })

  it('uses state if present', () => {
    const url = vimeo.buildAuthorizationEndpoint(REDIRECT_URL, 'scope', 'state')
    expect(url).to.contain('state=state')
  })

  it('uses request_defaults to build the URL', () => {
    const url = vimeo.buildAuthorizationEndpoint(REDIRECT_URL, 'scope', 'state')
    expect(url).to.contain(requestDefaults.protocol)
    expect(url).to.contain(requestDefaults.hostname)
  })
})

describe('Vimeo.generateClientCredentials', () => {
  const vimeo = new Vimeo('id', 'secret', 'token')

  describe('request is called with the expected parameters', () => {
    let mockRequest
    beforeEach(() => {
      mockRequest = sinon.fake()
      sinon.replace(vimeo, 'request', mockRequest)
    })

    it('with `public` scope by default', () => {
      vimeo.generateClientCredentials()
      sinon.assert.calledOnce(mockRequest)
      sinon.assert.calledWith(mockRequest, sinon.match({ query: sinon.match.has('scope', 'public') }))
    })

    it('with a space-separated list for scopes', () => {
      vimeo.generateClientCredentials(['scope1', 'scope2'])
      sinon.assert.calledOnce(mockRequest)
      sinon.assert.calledWith(mockRequest, sinon.match({ query: sinon.match.has('scope', 'scope1 scope2') }))
    })

    it('with a space-separated list for scopes', () => {
      vimeo.generateClientCredentials('scope1 scope2')
      sinon.assert.calledOnce(mockRequest)
      sinon.assert.calledWith(mockRequest, sinon.match({ query: sinon.match.has('scope', 'scope1 scope2') }))
    })

    it('with all defaults', () => {
      vimeo.generateClientCredentials()

      const expectedPayload = {
        method: 'POST',
        hostname: requestDefaults.hostname,
        path: authEndpoints.clientCredentials,
        query: {
          grant_type: 'client_credentials'
        },
        headers: {
          'Content-Type': 'application/x-www-form-urlencoded'
        }
      }
      sinon.assert.calledOnce(mockRequest)
      sinon.assert.calledWith(mockRequest, sinon.match(expectedPayload))
    })
  })

  describe('callback is called with the expected parameters', () => {
    it('request returns an error', () => {
      const error = 'Request Error'
      const body = { body: 'body' }
      const status = { status: 'status' }
      const headers = { headers: 'headers' }
      const mockRequest = sinon.fake.yields(error, body, status, headers)
      sinon.replace(vimeo, 'request', mockRequest)
      const mockCallback = sinon.fake()

      vimeo.generateClientCredentials('scope', mockCallback)
      sinon.assert.calledOnce(mockCallback)
      sinon.assert.calledWith(mockCallback, error, null, status, headers)
    })

    it('request is successful', () => {
      const body = { body: 'body' }
      const status = { status: 'status' }
      const headers = { headers: 'headers' }
      const mockRequest = sinon.fake.yields(null, body, status, headers)
      sinon.replace(vimeo, 'request', mockRequest)
      const mockCallback = sinon.fake()

      vimeo.generateClientCredentials('scope', mockCallback)
      sinon.assert.calledOnce(mockCallback)
      sinon.assert.calledWith(mockCallback, null, body, status, headers)
    })
  })
})

describe('Vimeo.accessToken', () => {
  const vimeo = new Vimeo('id', 'secret', 'token')
  const CODE = 'code'
  const REDIRECT_URI = 'redirectURI'

  it('request is called with the expected parameters', () => {
    const mockRequest = sinon.fake()
    sinon.replace(vimeo, 'request', mockRequest)

    vimeo.accessToken(CODE, REDIRECT_URI)

    const expectedPayload = {
      method: 'POST',
      hostname: requestDefaults.hostname,
      path: authEndpoints.accessToken,
      query: {
        grant_type: 'authorization_code',
        code: CODE,
        redirect_uri: REDIRECT_URI
      },
      headers: {
        'Content-Type': 'application/x-www-form-urlencoded'
      }
    }
    sinon.assert.calledOnce(mockRequest)
    sinon.assert.calledWith(mockRequest, sinon.match(expectedPayload))
  })

  describe('callback is called with the expected parameters', () => {
    it('request returns an error', () => {
      const error = 'Request Error'
      const body = { body: 'body' }
      const status = { status: 'status' }
      const headers = { headers: 'headers' }
      const mockRequest = sinon.fake.yields(error, body, status, headers)
      sinon.replace(vimeo, 'request', mockRequest)
      const mockCallback = sinon.fake()

      vimeo.accessToken(CODE, REDIRECT_URI, mockCallback)
      sinon.assert.calledOnce(mockCallback)
      sinon.assert.calledWith(mockCallback, error, null, status, headers)
    })

    it('request is successful', () => {
      const body = { body: 'body' }
      const status = { status: 'status' }
      const headers = { headers: 'headers' }
      const mockRequest = sinon.fake.yields(null, body, status, headers)
      sinon.replace(vimeo, 'request', mockRequest)
      const mockCallback = sinon.fake()

      vimeo.accessToken(CODE, REDIRECT_URI, mockCallback)
      sinon.assert.calledOnce(mockCallback)
      sinon.assert.calledWith(mockCallback, null, body, status, headers)
    })
  })
})

describe('Vimeo.setAccessToken', () => {
  const vimeo = new Vimeo('id', 'secret', 'token')

  it('changes the access token', () => {
    vimeo.setAccessToken('token2')
    expect(vimeo._accessToken).to.equal('token2')
  })
})

describe('Vimeo._applyQuerystringParams', () => {
  const vimeo = new Vimeo('id', 'secret', 'token')
  const PATH = '/path'
  const PATH_QS = '/path?a=b'
  const QS = { c: 'd' }

  it('returns the path if no query is passed', () => {
    const newPath = vimeo._applyQuerystringParams({ path: PATH }, {})
    expect(newPath).to.equal(PATH)
  })

  it('returns the path if no query is passed', () => {
    const newPath = vimeo._applyQuerystringParams({ path: PATH_QS }, {})
    expect(newPath).to.equal(PATH_QS)
  })

  it('adds the query string after the ?', () => {
    const newPath = vimeo._applyQuerystringParams({ path: PATH }, { query: QS })
    expect(newPath).to.equal(PATH + '?c=d')
  })

  it('appens the query string after the &', () => {
    const newPath = vimeo._applyQuerystringParams({ path: PATH_QS }, { query: QS })
    expect(newPath).to.equal(PATH_QS + '&c=d')
  })
})

describe('Vimeo.request', () => {
  const vimeo = new Vimeo('id', 'secret', 'token')
  let mockHttpRequest, mockHttpsRequest, mockReq, handleRequestStub
  beforeEach(() => {
    mockReq = new events.EventEmitter()
    mockReq.on = sinon.fake(mockReq.on)
    mockReq.end = sinon.fake()
    mockReq.write = sinon.fake()

    mockHttpRequest = sinon.fake.returns(mockReq)
    sinon.replace(http, 'request', mockHttpRequest)
    mockHttpsRequest = sinon.fake.returns(mockReq)
    sinon.replace(https, 'request', mockHttpsRequest)
  })

  describe('callback function is used when passed in', () => {
    it('calls callback with an error if options has no path', () => {
      const mockCallback = sinon.fake()
      vimeo.request({}, mockCallback)

      sinon.assert.calledOnce(mockCallback)
      sinon.assert.calledWith(mockCallback, sinon.match.instanceOf(Error))
    })

    it('parses options if passed as a string', () => {
      vimeo.request('https://example.com:1234/path', () => { })

      sinon.assert.calledOnce(mockHttpsRequest)
      sinon.assert.calledWith(mockHttpsRequest, sinon.match({ method: 'GET', path: '/path', host: 'example.com', port: '1234' }))
    })

    it('adds a leading slash if missing', () => {
      vimeo.request({ path: 'path' }, () => { })

      sinon.assert.calledOnce(mockHttpsRequest)
      sinon.assert.calledWith(mockHttpsRequest, sinon.match({ path: '/path' }))
    })

    it('uses https client when requested', () => {
      vimeo.request({ protocol: 'https:', path: '/path' }, () => { })

      sinon.assert.calledOnce(mockHttpsRequest)
      sinon.assert.notCalled(mockHttpRequest)
    })

    it('uses http client by default', () => {
      vimeo.request({ protocol: 'proto:', path: '/path' }, () => { })

      sinon.assert.calledOnce(mockHttpRequest)
      sinon.assert.notCalled(mockHttpsRequest)
    })

    it('sends body as JSON if content type is application/json', () => {
      vimeo.request({ method: 'POST', path: '/path', query: { a: 'b' }, headers: { 'Content-Type': 'application/json' } }, () => { })

      sinon.assert.calledOnce(mockHttpsRequest)
      sinon.assert.calledWith(mockHttpsRequest, sinon.match({ body: '{"a":"b"}' }))
    })

    it('sends form data as string if content type is application/x-www-form-urlencoded', () => {
      vimeo.request({ method: 'POST', path: '/path', query: { a: 'b', c: 'd' }, headers: { 'Content-Type': 'application/x-www-form-urlencoded' } }, () => { })

      sinon.assert.calledOnce(mockHttpsRequest)
      sinon.assert.calledWith(mockHttpsRequest, sinon.match({ body: 'a=b&c=d' }))
    })

    it('sends body as it is if content type is not application/x-www-form-urlencoded nor application/json', () => {
      vimeo.request({ method: 'POST', path: '/path', body: 'text', headers: { 'Content-Type': 'text/plain' } }, () => { })

      sinon.assert.calledOnce(mockHttpsRequest)
      sinon.assert.calledWith(mockHttpsRequest, sinon.match({ body: 'text' }))
    })

    it('sets the correct body Content-Length', () => {
      vimeo.request({ method: 'POST', path: '/path', query: { a: 'b' }, headers: { 'Content-Type': 'application/json' } }, () => { })

      sinon.assert.calledOnce(mockHttpsRequest)
      sinon.assert.calledWith(mockHttpsRequest, sinon.match({ headers: sinon.match.has('Content-Length', 9) }))
    })

    it('sets the correct body Content-Length', () => {
      vimeo.request({ method: 'POST', path: '/path' }, () => { })

      sinon.assert.calledOnce(mockHttpsRequest)
      sinon.assert.calledWith(mockHttpsRequest, sinon.match({ headers: sinon.match.has('Content-Length', 0) }))
    })

    it('calls req.write with the body', () => {
      vimeo.request({ method: 'POST', path: '/path', query: { a: 'b' } }, () => { })

      sinon.assert.calledOnce(mockReq.write)
      sinon.assert.calledWith(mockReq.write, '{"a":"b"}')
    })

    it('doesn\'t call req.write if there is no body', () => {
      vimeo.request({ method: 'POST', path: '/path' }, () => { })

      sinon.assert.notCalled(mockReq.write)
    })

    it('sets on error listener', () => {
      const mockCallback = sinon.fake()
      vimeo.request({ path: '/path' }, mockCallback)

      sinon.assert.calledOnce(mockReq.on)
      sinon.assert.calledWith(mockReq.on, 'error', sinon.match.func)

      mockReq.emit('error', 'Error Emitted')
      sinon.assert.calledOnce(mockCallback)
      sinon.assert.calledWith(mockCallback, 'Error Emitted')
    })

    it('calls req.end()', () => {
      vimeo.request({ path: '/path' }, () => { })

      sinon.assert.calledOnce(mockReq.end)
    })
  })

  describe('a Promise is returned when the callback function is not passed in', () => {
    beforeEach(() => {
      handleRequestStub = sinon.stub(vimeo, '_handleRequest').callsFake((resolve) => { resolve('Success.') })
    })

    it('returns an error if options has no path', async () => {
      const error = sinon.match.instanceOf(Error).and(sinon.match.has('message', 'You must provide an API path.'))
      await vimeo.request({}).catch((e) => sinon.assert.match(e, error))
    })

    it('parses options if passed as a string', async () => {
      await vimeo.request('https://example.com:1234/path')

      sinon.assert.calledOnce(mockHttpsRequest)
      sinon.assert.calledWith(mockHttpsRequest, sinon.match({ method: 'GET', path: '/path', host: 'example.com', port: '1234' }))
      sinon.assert.calledOnce(handleRequestStub)
    })

    it('adds a leading slash if missing', async () => {
      await vimeo.request({ path: 'path' })

      sinon.assert.calledOnce(mockHttpsRequest)
      sinon.assert.calledWith(mockHttpsRequest, sinon.match({ path: '/path' }))
    })

    it('uses https client when requested', async () => {
      await vimeo.request({ protocol: 'https:', path: '/path' })

      sinon.assert.calledOnce(mockHttpsRequest)
      sinon.assert.notCalled(mockHttpRequest)
    })

    it('uses http client by default', async () => {
      await vimeo.request({ protocol: 'proto:', path: '/path' })

      sinon.assert.calledOnce(mockHttpRequest)
      sinon.assert.notCalled(mockHttpsRequest)
    })

    it('sends body as JSON if content type is application/json', async () => {
      await vimeo.request({ method: 'POST', path: '/path', query: { a: 'b' }, headers: { 'Content-Type': 'application/json' } })

      sinon.assert.calledOnce(mockHttpsRequest)
      sinon.assert.calledWith(mockHttpsRequest, sinon.match({ body: '{"a":"b"}' }))
    })

    it('sends body as string if content type is not application/json', async () => {
      await vimeo.request({ method: 'POST', path: '/path', query: { a: 'b' }, headers: { 'Content-Type': 'not-application/json' } })

      sinon.assert.calledOnce(mockHttpsRequest)
      sinon.assert.calledWith(mockHttpsRequest, sinon.match({ body: 'a=b' }))
    })

    it('sets the correct body Content-Length', async () => {
      await vimeo.request({ method: 'POST', path: '/path', query: { a: 'b' }, headers: { 'Content-Type': 'application/json' } })

      sinon.assert.calledOnce(mockHttpsRequest)
      sinon.assert.calledWith(mockHttpsRequest, sinon.match({ headers: sinon.match.has('Content-Length', 9) }))
    })

    it('sets the correct body Content-Length', async () => {
      await vimeo.request({ method: 'POST', path: '/path' })

      sinon.assert.calledOnce(mockHttpsRequest)
      sinon.assert.calledWith(mockHttpsRequest, sinon.match({ headers: sinon.match.has('Content-Length', 0) }))
    })

    it('calls req.write with the body', async () => {
      await vimeo.request({ method: 'POST', path: '/path', query: { a: 'b' } })

      sinon.assert.calledOnce(mockReq.write)
      sinon.assert.calledWith(mockReq.write, '{"a":"b"}')
    })

    it('doesn\'t call req.write if there is no body', async () => {
      await vimeo.request({ method: 'POST', path: '/path' })

      sinon.assert.notCalled(mockReq.write)
    })

    it('calls req.end()', async () => {
      await vimeo.request({ path: '/path' })

      sinon.assert.calledOnce(mockReq.end)
    })

    it('sets on error listener', async () => {
      handleRequestStub.resetBehavior()

      const req = vimeo.request({ path: '/path' }).catch((error) => {
        sinon.assert.match(error, sinon.match.instanceOf(Error).and(sinon.match.has('message', 'Error Emitted')))
      })
      mockReq.emit('error', new Error('Error Emitted'))

      sinon.assert.calledOnce(mockReq.on)
      sinon.assert.calledWith(mockReq.on, 'error', sinon.match.func)

      return req
    })

    it('throws an error when the Promise rejects', async () => {
      handleRequestStub.resetBehavior()
      handleRequestStub.callsFake((resolve, reject) => { reject(new Error('Failure.')) })

      const error = sinon.match.instanceOf(Error).and(sinon.match.has('message', 'Failure.'))

      await vimeo.request('https://example.com:1234/path').catch((e) => {
        sinon.assert.match(e, error)
      })

      sinon.assert.calledOnce(mockHttpsRequest)
      sinon.assert.calledWith(mockHttpsRequest, sinon.match({ method: 'GET', path: '/path', host: 'example.com', port: '1234' }))
      sinon.assert.calledOnce(handleRequestStub)
    })
  })
})

describe('Vimeo._handleRequest', () => {
  const vimeo = new Vimeo('id', 'secret', 'token')

  let mockRes

  beforeEach(() => {
    mockRes = new events.EventEmitter()
    mockRes.on = sinon.fake(mockRes.on)
    mockRes.setEncoding = sinon.fake()
    mockRes.headers = { headers: 'value' }
<<<<<<< HEAD
=======
  })

  afterEach(() => {
    sinon.restore()
>>>>>>> 2fddf7c9
  })

  it('sets the encoding to utf8', () => {
    const handler = vimeo._handleRequest(() => { })
    handler(mockRes)
    sinon.assert.calledOnce(mockRes.setEncoding)
    sinon.assert.calledWith(mockRes.setEncoding, 'utf8')
  })

  it('calls callback with an error if status code >= 400', () => {
    const mockCallback = sinon.fake()
    const handler = vimeo._handleRequest(mockCallback)

    mockRes.statusCode = 404
    handler(mockRes)

    mockRes.emit('end')
    sinon.assert.calledOnce(mockCallback)
    sinon.assert.calledWith(mockCallback, sinon.match.instanceOf(Error), '', mockRes.statusCode, mockRes.headers)
  })

  it('calls callback no error if status code < 400', () => {
    const mockCallback = sinon.fake()
    const handler = vimeo._handleRequest(mockCallback)

    mockRes.statusCode = 200
    handler(mockRes)

    mockRes.emit('end')
    sinon.assert.calledOnce(mockCallback)
    sinon.assert.calledWith(mockCallback, null, {}, mockRes.statusCode, mockRes.headers)
  })

  it('calls callback with an error if the body is not valid JSON', () => {
    const mockCallback = sinon.fake()
    const handler = vimeo._handleRequest(mockCallback)

    mockRes.read = sinon.fake.returns('{"bad": "json"')

    mockRes.statusCode = 200
    handler(mockRes)

    mockRes.emit('readable')
    mockRes.emit('end')
    sinon.assert.calledOnce(mockCallback)
<<<<<<< HEAD
    sinon.assert.calledWith(mockCallback,
      sinon.match.instanceOf(Error).and(sinon.match.has('message', 'Unexpected end of JSON input')),
      '{"bad": "json"',
      mockRes.statusCode,
      mockRes.headers)
=======
    sinon.assert.calledWith(mockCallback, sinon.match.instanceOf(Error).and(sinon.match.has('message', 'Unexpected end of JSON input')), '{"bad": "json"', mockRes.statusCode, mockRes.headers)
>>>>>>> 2fddf7c9
  })

  it('calls callback the body parsed as JSON', () => {
    const mockCallback = sinon.fake()
    const handler = vimeo._handleRequest(mockCallback)

    mockRes.read = sinon.fake.returns('{"good": "json"}')

    mockRes.statusCode = 200
    handler(mockRes)

    mockRes.emit('readable')
    mockRes.emit('end')
    sinon.assert.calledOnce(mockCallback)
    sinon.assert.calledWith(mockCallback, null, { good: 'json' }, mockRes.statusCode, mockRes.headers)
  })

  describe('when there is a second fn passed in, calls the second fn on error', () => {
    let mockResolve, mockReject, handler

    beforeEach(() => {
      mockResolve = sinon.fake()
      mockReject = sinon.fake()
      handler = vimeo._handleRequest(mockResolve, mockReject)
    })

    it('sets the encoding to utf8', () => {
      const handler = vimeo._handleRequest(() => { }, () => { })
      handler(mockRes)
      sinon.assert.calledOnce(mockRes.setEncoding)
      sinon.assert.calledWith(mockRes.setEncoding, 'utf8')
    })

    it('calls the second fn with an error if status code >= 400', () => {
      mockRes.statusCode = 404
      handler(mockRes)

      mockRes.emit('end')
      sinon.assert.calledOnce(mockReject)
      sinon.assert.calledWith(mockReject, sinon.match.instanceOf(Error), '', mockRes.statusCode, mockRes.headers)
    })

    it('calls the first fn with no error if status code < 400', () => {
      mockRes.statusCode = 200
      handler(mockRes)

      mockRes.emit('end')
      sinon.assert.calledOnce(mockResolve)
      sinon.assert.calledWith(mockResolve, null, {}, mockRes.statusCode, mockRes.headers)
    })

    it('calls the second fn with an error if the body is not valid JSON', () => {
      mockRes.read = sinon.fake.returns('{"bad": "json"')

      mockRes.statusCode = 200
      handler(mockRes)

      mockRes.emit('readable')
      mockRes.emit('end')
      sinon.assert.calledOnce(mockReject)
      sinon.assert.calledWith(mockReject,
        sinon.match.instanceOf(Error).and(sinon.match.has('message', 'Unexpected end of JSON input')),
        '{"bad": "json"',
        mockRes.statusCode,
        mockRes.headers)
    })

    it('calls the first fn the body parsed as JSON', () => {
      mockRes.read = sinon.fake.returns('{"good": "json"}')

      mockRes.statusCode = 200
      handler(mockRes)

      mockRes.emit('readable')
      mockRes.emit('end')
      sinon.assert.calledOnce(mockResolve)
      sinon.assert.calledWith(mockResolve, null, { good: 'json' }, mockRes.statusCode, mockRes.headers)
    })
  })
})

describe('Vimeo.upload', () => {
  const FILE_NAME = '/real/file'
  const FILE_SIZE = 24601

  const vimeo = new Vimeo('id', 'secret', 'token')

  let mockCompleteCallback
  let mockProgressCallback
  let mockErrorCallback

  beforeEach(() => {
    mockCompleteCallback = sinon.fake()
    mockProgressCallback = sinon.fake()
    mockErrorCallback = sinon.fake()
  })

  it('calls the errorCallback if the file is inexistant', () => {
    const errFs = sinon.fake.throws('File Error')
    sinon.replace(fs, 'statSync', errFs)

    const vimeo = new Vimeo('id', 'secret', 'token')
    vimeo.upload(FILE_NAME, {}, mockCompleteCallback, mockProgressCallback, mockErrorCallback)
    sinon.assert.calledOnce(mockErrorCallback)
    sinon.assert.calledWith(mockErrorCallback, 'Unable to locate file to upload.')
  })

  describe('file parameter is an object', () => {
    it('request is called with the expected parameters', () => {
      const mockRequest = sinon.fake()
      sinon.replace(vimeo, 'request', mockRequest)

      const fileObject = {
        size: FILE_SIZE
      }
      vimeo.upload(fileObject, {}, mockCompleteCallback, mockProgressCallback, mockErrorCallback)

      sinon.assert.calledOnce(mockRequest)
      const expectedPayload = {
        method: 'POST',
        path: '/me/videos?fields=uri,name,upload',
        query: { upload: { approach: 'tus', size: FILE_SIZE } }
      }
      sinon.assert.calledWith(mockRequest, expectedPayload)
    })
  })

  describe('file exists', () => {
    beforeEach(() => {
      const mockFs = sinon.fake.returns({ size: FILE_SIZE })
      sinon.replace(fs, 'statSync', mockFs)
    })

    describe('always uses `tus` to upload', () => {
      let mockRequest
      beforeEach(() => {
        mockRequest = sinon.fake()
        sinon.replace(vimeo, 'request', mockRequest)
      })

      it('if upload.approach is not specified', () => {
        vimeo.upload(FILE_NAME, {}, mockCompleteCallback, mockProgressCallback, mockErrorCallback)

        sinon.assert.calledOnce(mockRequest)
        const expectedPayload = {
          query: { upload: { approach: 'tus' } }
        }
        sinon.assert.calledWith(mockRequest, sinon.match(expectedPayload))
      })

      it('if upload.approach is not tus', () => {
        vimeo.upload(FILE_NAME, { upload: { approach: 'not-tus' } }, mockCompleteCallback, mockProgressCallback, mockErrorCallback)

        sinon.assert.calledOnce(mockRequest)
        const expectedPayload = {
          query: { upload: { approach: 'tus' } }
        }
        sinon.assert.calledWith(mockRequest, sinon.match(expectedPayload))
      })
    })

    it('request is called with the expected parameters', () => {
      const mockRequest = sinon.fake()
      sinon.replace(vimeo, 'request', mockRequest)

      vimeo.upload(FILE_NAME, {}, mockCompleteCallback, mockProgressCallback, mockErrorCallback)

      sinon.assert.calledOnce(mockRequest)
      const expectedPayload = {
        method: 'POST',
        path: '/me/videos?fields=uri,name,upload',
        query: { upload: { approach: 'tus', size: FILE_SIZE } }
      }
      sinon.assert.calledWith(mockRequest, expectedPayload)
    })

    it('calls the errorCallback if request returned an error', () => {
      const mockRequest = sinon.fake.yields('Request Error')
      sinon.replace(vimeo, 'request', mockRequest)

      vimeo.upload(FILE_NAME, {}, mockCompleteCallback, mockProgressCallback, mockErrorCallback)

      sinon.assert.calledOnce(mockErrorCallback)
      sinon.assert.calledWith(mockErrorCallback, sinon.match('Request Error'))
    })

    it('calls _performTusUpload with the expected parameters', () => {
      const mockRequest = sinon.fake.yields(null, {})
      sinon.replace(vimeo, 'request', mockRequest)

      const mockTusUpload = sinon.fake()
      sinon.replace(vimeo, '_performTusUpload', mockTusUpload)

      vimeo.upload(FILE_NAME, {}, mockCompleteCallback, mockProgressCallback, mockErrorCallback)

      sinon.assert.calledOnce(mockTusUpload)
      sinon.assert.calledWith(mockTusUpload, FILE_NAME, FILE_SIZE, {}, mockCompleteCallback, mockProgressCallback, mockErrorCallback)
    })

    it('shifts callbacks if param is not passed to the function', () => {
      const mockRequest = sinon.fake.yields(null, {})
      sinon.replace(vimeo, 'request', mockRequest)

      const mockTusUpload = sinon.fake()
      sinon.replace(vimeo, '_performTusUpload', mockTusUpload)

      vimeo.upload(FILE_NAME, mockCompleteCallback, mockProgressCallback, mockErrorCallback)

      sinon.assert.calledOnce(mockTusUpload)
      sinon.assert.calledWith(mockTusUpload, FILE_NAME, FILE_SIZE, {}, mockCompleteCallback, mockProgressCallback, mockErrorCallback)
    })
  })
})

describe('Vimeo.replace', () => {
  const FILE_NAME = '/real/file/name'
  const FILE_SIZE = 24601
  const VIDEO_URI = '/videos/123456789'

  const vimeo = new Vimeo('id', 'secret', 'token')

  let mockCompleteCallback
  let mockProgressCallback
  let mockErrorCallback

  beforeEach(() => {
    mockCompleteCallback = sinon.fake()
    mockProgressCallback = sinon.fake()
    mockErrorCallback = sinon.fake()
  })

  it('calls the errorCallback if the file is inexistant', () => {
    const errFs = sinon.fake.throws('File Error')
    sinon.replace(fs, 'statSync', errFs)

    const vimeo = new Vimeo('id', 'secret', 'token')
    vimeo.replace(FILE_NAME, VIDEO_URI, {}, mockCompleteCallback, mockProgressCallback, mockErrorCallback)
    sinon.assert.calledOnce(mockErrorCallback)
    sinon.assert.calledWith(mockErrorCallback, 'Unable to locate file to upload.')
  })

  describe('file parameter is an object', () => {
    it('request is called with the expected parameters', () => {
      const mockRequest = sinon.fake()
      sinon.replace(vimeo, 'request', mockRequest)

      const fileObject = {
        size: FILE_SIZE,
        name: 'name'
      }
      vimeo.replace(fileObject, VIDEO_URI, {}, mockCompleteCallback, mockProgressCallback, mockErrorCallback)

      sinon.assert.calledOnce(mockRequest)
      const expectedPayload = {
        method: 'POST',
        path: VIDEO_URI + '/versions?fields=upload',
        query: { file_name: 'name', upload: { approach: 'tus', size: FILE_SIZE } }
      }
      sinon.assert.calledWith(mockRequest, expectedPayload)
    })
  })

  describe('file exists', () => {
    beforeEach(() => {
      const mockFs = sinon.fake.returns({ size: FILE_SIZE })
      sinon.replace(fs, 'statSync', mockFs)
    })

    describe('always uses `tus` to upload', () => {
      let mockRequest
      beforeEach(() => {
        mockRequest = sinon.fake()
        sinon.replace(vimeo, 'request', mockRequest)
      })

      it('if upload.approach is not specified', () => {
        vimeo.replace(FILE_NAME, VIDEO_URI, {}, mockCompleteCallback, mockProgressCallback, mockErrorCallback)

        sinon.assert.calledOnce(mockRequest)
        const expectedPayload = {
          query: { upload: { approach: 'tus' } }
        }
        sinon.assert.calledWith(mockRequest, sinon.match(expectedPayload))
      })

      it('if upload.approach is not tus', () => {
        vimeo.replace(FILE_NAME, VIDEO_URI, { upload: { approach: 'not-tus' } }, mockCompleteCallback, mockProgressCallback, mockErrorCallback)

        sinon.assert.calledOnce(mockRequest)
        const expectedPayload = {
          query: { upload: { approach: 'tus' } }
        }
        sinon.assert.calledWith(mockRequest, sinon.match(expectedPayload))
      })
    })

    it('request is called with the expected parameters', () => {
      const mockRequest = sinon.fake()
      sinon.replace(vimeo, 'request', mockRequest)

      vimeo.replace(FILE_NAME, VIDEO_URI, {}, mockCompleteCallback, mockProgressCallback, mockErrorCallback)

      sinon.assert.calledOnce(mockRequest)
      const expectedPayload = {
        method: 'POST',
        path: VIDEO_URI + '/versions?fields=upload',
        query: { file_name: 'name', upload: { approach: 'tus', size: FILE_SIZE } }
      }
      sinon.assert.calledWith(mockRequest, expectedPayload)
    })

    it('calls the errorCallback if request returned an error', () => {
      const mockRequest = sinon.fake.yields('Request Error')
      sinon.replace(vimeo, 'request', mockRequest)

      vimeo.replace(FILE_NAME, VIDEO_URI, {}, mockCompleteCallback, mockProgressCallback, mockErrorCallback)

      sinon.assert.calledOnce(mockErrorCallback)
      sinon.assert.calledWith(mockErrorCallback, sinon.match('Request Error'))
    })

    it('calls _performTusUpload with the expected parameters', () => {
      const mockRequest = sinon.fake.yields(null, {})
      sinon.replace(vimeo, 'request', mockRequest)

      const mockTusUpload = sinon.fake()
      sinon.replace(vimeo, '_performTusUpload', mockTusUpload)

      vimeo.replace(FILE_NAME, VIDEO_URI, {}, mockCompleteCallback, mockProgressCallback, mockErrorCallback)

      sinon.assert.calledOnce(mockTusUpload)
      sinon.assert.calledWith(mockTusUpload, FILE_NAME, FILE_SIZE, { uri: VIDEO_URI }, mockCompleteCallback, mockProgressCallback, mockErrorCallback)
    })

    it('shifts callbacks if param is not passed to the function', () => {
      const mockRequest = sinon.fake.yields(null, {})
      sinon.replace(vimeo, 'request', mockRequest)

      const mockTusUpload = sinon.fake()
      sinon.replace(vimeo, '_performTusUpload', mockTusUpload)

      vimeo.replace(FILE_NAME, VIDEO_URI, mockCompleteCallback, mockProgressCallback, mockErrorCallback)

      sinon.assert.calledOnce(mockTusUpload)
      sinon.assert.calledWith(mockTusUpload, FILE_NAME, FILE_SIZE, { uri: VIDEO_URI }, mockCompleteCallback, mockProgressCallback, mockErrorCallback)
    })
  })
})<|MERGE_RESOLUTION|>--- conflicted
+++ resolved
@@ -383,11 +383,18 @@
       sinon.assert.calledWith(mockHttpsRequest, sinon.match({ body: '{"a":"b"}' }))
     })
 
-    it('sends body as string if content type is not application/json', async () => {
-      await vimeo.request({ method: 'POST', path: '/path', query: { a: 'b' }, headers: { 'Content-Type': 'not-application/json' } })
-
-      sinon.assert.calledOnce(mockHttpsRequest)
-      sinon.assert.calledWith(mockHttpsRequest, sinon.match({ body: 'a=b' }))
+    it('sends form data as string if content type is application/x-www-form-urlencoded', async () => {
+      await vimeo.request({ method: 'POST', path: '/path', query: { a: 'b', c: 'd' }, headers: { 'Content-Type': 'application/x-www-form-urlencoded' } })
+
+      sinon.assert.calledOnce(mockHttpsRequest)
+      sinon.assert.calledWith(mockHttpsRequest, sinon.match({ body: 'a=b&c=d' }))
+    })
+
+    it('sends body as it is if content type is not application/x-www-form-urlencoded nor application/json', async () => {
+      await vimeo.request({ method: 'POST', path: '/path', body: 'text', headers: { 'Content-Type': 'text/plain' } })
+
+      sinon.assert.calledOnce(mockHttpsRequest)
+      sinon.assert.calledWith(mockHttpsRequest, sinon.match({ body: 'text' }))
     })
 
     it('sets the correct body Content-Length', async () => {
@@ -464,13 +471,6 @@
     mockRes.on = sinon.fake(mockRes.on)
     mockRes.setEncoding = sinon.fake()
     mockRes.headers = { headers: 'value' }
-<<<<<<< HEAD
-=======
-  })
-
-  afterEach(() => {
-    sinon.restore()
->>>>>>> 2fddf7c9
   })
 
   it('sets the encoding to utf8', () => {
@@ -516,15 +516,11 @@
     mockRes.emit('readable')
     mockRes.emit('end')
     sinon.assert.calledOnce(mockCallback)
-<<<<<<< HEAD
     sinon.assert.calledWith(mockCallback,
       sinon.match.instanceOf(Error).and(sinon.match.has('message', 'Unexpected end of JSON input')),
       '{"bad": "json"',
       mockRes.statusCode,
       mockRes.headers)
-=======
-    sinon.assert.calledWith(mockCallback, sinon.match.instanceOf(Error).and(sinon.match.has('message', 'Unexpected end of JSON input')), '{"bad": "json"', mockRes.statusCode, mockRes.headers)
->>>>>>> 2fddf7c9
   })
 
   it('calls callback the body parsed as JSON', () => {
